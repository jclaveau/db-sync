--- conflicted
+++ resolved
@@ -57,12 +57,8 @@
             ->addOption('comparison','C', InputOption::VALUE_REQUIRED | InputOption::VALUE_IS_ARRAY, 'Columns from the list of synced columns to use to create the hash - all columns not "ignored" will be included if not specified. Primary key columns will be included automatically.')
             ->addOption('config-file','f', InputOption::VALUE_REQUIRED, 'A path to a config.ini file from which to read values.', 'dbsync.ini')
             ->addOption('delete', null, InputOption::VALUE_NONE, 'Remove rows from the target table that do not exist in the source.')
-<<<<<<< HEAD
-            ->addOption('execute','e', InputOption::VALUE_NONE, 'Perform the data write on non-matching blocks.')
+            ->addOption('execute','e', InputOption::VALUE_NONE, 'Perform the data write on non-matching blocks. Without this option only a dry run will be performed.')
             ->addOption('hash','H', InputOption::VALUE_REQUIRED, 'Specify the hash algorithm used to generate the comparison hash.', 'md5')
-=======
-            ->addOption('execute','e', InputOption::VALUE_NONE, 'Perform the data write on non-matching blocks. Without this option only a dry run will be performed.')
->>>>>>> deaa1ebe
             ->addOption('help','h', InputOption::VALUE_NONE, 'Show this usage information.')
             ->addOption('ignore-columns','i', InputOption::VALUE_REQUIRED | InputOption::VALUE_IS_ARRAY, 'Columns to ignore. Will not be copied or used to create the hash.')
             ->addOption('ignore-comparison','I', InputOption::VALUE_REQUIRED | InputOption::VALUE_IS_ARRAY, 'Columns to ignore from the hash. Columns will still be copied.')
